// Copyright (c) Microsoft Corporation. All rights reserved.
// Licensed under the MIT license.
import * as React from "react";

import {
  Graphics,
  Color,
  shallowClone,
  getColorConverter,
  uniqueID,
  markID
} from "../../core";
import { toSVGNumber } from "../utils";
import {
  ChartComponent,
  GlyphEventHandler
} from "../../container/chart_component";
import { ColorFilter, NumberModifier } from "../../core/graphics";

// adapted from https://stackoverflow.com/a/20820649
function desaturate(color: Color, amount: number) {
  const { r, g, b } = color;
  const l = 0.3 * r + 0.6 * g + 0.1 * b;
  return {
    r: Math.min(r + amount * (l - r), 255),
    g: Math.min(g + amount * (l - g), 255),
    b: Math.min(b + amount * (l - b), 255)
  };
}

const srgb2lab = getColorConverter("sRGB", "lab");
const lab2srgb = getColorConverter("lab", "sRGB");

function modifyNumber(value: number, modifier: NumberModifier) {
  if (modifier.set != null) {
    return modifier.set;
  } else {
    if (modifier.multiply != null) {
      value *= modifier.multiply;
    }
    if (modifier.add != null) {
      value += modifier.add;
    }
    if (modifier.pow != null) {
      value = Math.pow(value, modifier.pow);
    }
    return value;
  }
}

export function applyColorFilter(color: Color, colorFilter: ColorFilter) {
  let [L, A, B] = srgb2lab(color.r, color.g, color.b);
  if (colorFilter.saturation) {
    const s = Math.sqrt(A * A + B * B);
    const sPrime = modifyNumber(s, colorFilter.saturation);
    if (s == 0) {
      A = 0;
      B = 0;
    } else {
      A *= sPrime / s;
      B *= sPrime / s;
    }
  }
  if (colorFilter.lightness) {
    L = modifyNumber(L / 100, colorFilter.lightness) * 100;
  }
  const [r, g, b] = lab2srgb(L, A, B);
  return { r, g, b };
}

export function renderColor(color: Color, colorFilter?: ColorFilter): string {
  if (!color) {
    return `rgb(0,0,0)`;
  }
  if (colorFilter) {
    color = applyColorFilter(color, colorFilter);
  }
  return `rgb(${color.r.toFixed(0)},${color.g.toFixed(0)},${color.b.toFixed(
    0
  )})`;
}

export function renderStyle(style: Graphics.Style): React.CSSProperties {
  if (style == null) {
    return {};
  }
  return {
    stroke: style.strokeColor
      ? renderColor(style.strokeColor, style.colorFilter)
      : "none",
    strokeOpacity: style.strokeOpacity != undefined ? style.strokeOpacity : 1,
    strokeWidth: style.strokeWidth != undefined ? style.strokeWidth : 1,
    strokeLinecap:
      style.strokeLinecap != undefined ? style.strokeLinecap : "round",
    strokeLinejoin:
      style.strokeLinejoin != undefined ? style.strokeLinejoin : "round",
    fill: style.fillColor
      ? renderColor(style.fillColor, style.colorFilter)
      : "none",
    fillOpacity: style.fillOpacity != undefined ? style.fillOpacity : 1,
    textAnchor: style.textAnchor != undefined ? style.textAnchor : "start",
    opacity: style.opacity != undefined ? style.opacity : 1
  };
}

const path_commands: { [name: string]: (args: number[]) => string } = {
  M: (args: number[]) => `M ${toSVGNumber(args[0])},${toSVGNumber(-args[1])}`,
  L: (args: number[]) => `L ${toSVGNumber(args[0])},${toSVGNumber(-args[1])}`,
  C: (args: number[]) =>
    `C ${toSVGNumber(args[0])},${toSVGNumber(-args[1])},${toSVGNumber(
      args[2]
    )},${toSVGNumber(-args[3])},${toSVGNumber(args[4])},${toSVGNumber(
      -args[5]
    )}`,
  Q: (args: number[]) =>
    `Q ${toSVGNumber(args[0])},${toSVGNumber(-args[1])},${toSVGNumber(
      args[2]
    )},${toSVGNumber(-args[3])}`,
  A: (args: number[]) =>
    `A ${toSVGNumber(args[0])},${toSVGNumber(args[1])},${toSVGNumber(
      args[2]
    )},${toSVGNumber(args[3])},${toSVGNumber(args[4])},${toSVGNumber(
      args[5]
    )},${toSVGNumber(-args[6])}`,
  Z: () => `Z`
};

export function renderSVGPath(cmds: Array<{ cmd: string; args: number[] }>) {
  return cmds.map(x => path_commands[x.cmd](x.args)).join(" ");
}

export function renderTransform(transform: Graphics.RigidTransform): string {
  if (!transform) {
    return null;
  }
  if (Math.abs(transform.angle) < 1e-7) {
    return `translate(${toSVGNumber(transform.x)},${toSVGNumber(
      -transform.y
    )})`;
  } else {
    return `translate(${toSVGNumber(transform.x)},${toSVGNumber(
      -transform.y
    )}) rotate(${toSVGNumber(-transform.angle)})`;
  }
}

export interface DataSelection {
  isSelected(table: string, rowIndices: number[]): boolean;
}

export type GraphicalElementEventHandler = (
  element: Graphics.Element["selectable"],
  event: { shiftKey: boolean; ctrlKey: boolean; metaKey: boolean }
) => any;

export interface RenderGraphicalElementSVGOptions {
  noStyle?: boolean;
  styleOverride?: Graphics.Style;
  className?: string;
  key?: string;
  chartComponentSync?: boolean;
  externalResourceResolver?: (url: string) => string;
  /** Called when a glyph is clicked */
  onClick?: GraphicalElementEventHandler;
  /** Called when the mouse enters a glyph */
  onMouseEnter?: GraphicalElementEventHandler;
  /** Called when the mouse leaves a glyph */
  onMouseLeave?: GraphicalElementEventHandler;

  selection?: DataSelection;
}

class TextOnPath extends React.PureComponent<{
  text: string;
  style: React.CSSProperties;
  align: "start" | "middle" | "end";
  cmds: any;
}> {
  private pathID: string = uniqueID();

  public render() {
    return (
      <g>
        <defs>
          <path
            id={this.pathID}
            fill="none"
            stroke="red"
            d={renderSVGPath(this.props.cmds)}
          />
        </defs>
        <text style={{ ...this.props.style, textAnchor: this.props.align }}>
          <textPath
            href={`#${this.pathID}`}
            startOffset={
              this.props.align == "start"
                ? "0%"
                : this.props.align == "middle"
                ? "50%"
                : "100%"
            }
          >
            {this.props.text}
          </textPath>
        </text>
      </g>
    );
  }
}

function getElementClassType(datum: string): string[] {
  try {
    let data = JSON.parse(datum);
    if (data instanceof Array) {
      data = data[0];
    }
    if (data._TYPE) {
      if (
        data._TYPE == "axis" ||
        data._TYPE == "legend" ||
        data._TYPE == "nested-chart"
      ) {
        return [data._TYPE];
      } else {
        return ["mark", data._MARKID, data._TYPE];
      }
    }
    return ["mark"];
  } catch {
    return [];
  }
}

export function renderGraphicalElementSVG(
  element: Graphics.Element,
  options?: RenderGraphicalElementSVGOptions
): JSX.Element {
  if (!element) {
    return null;
  }

  if (!options) {
    options = {};
  }

  const style = options.noStyle
    ? null
    : renderStyle(options.styleOverride || element.style);

  // OnClick event handler
  const mouseEvents: {
    onClick?: (e: React.MouseEvent<Element>) => void;
    onMouseEnter?: (e: React.MouseEvent<Element>) => void;
    onMouseLeave?: (e: React.MouseEvent<Element>) => void;
  } = {};
  if (element.selectable) {
    style.cursor = "pointer";
    style.pointerEvents = "all";
    if (options.onClick) {
      mouseEvents.onClick = (e: React.MouseEvent<Element>) => {
        e.stopPropagation();
        options.onClick(element.selectable, e.nativeEvent);
      };
    }
    if (options.onMouseEnter) {
      mouseEvents.onMouseEnter = (e: React.MouseEvent<Element>) => {
        options.onMouseEnter(element.selectable, e.nativeEvent);
      };
    }
    if (options.onMouseLeave) {
      mouseEvents.onMouseLeave = (e: React.MouseEvent<Element>) => {
        options.onMouseLeave(element.selectable, e.nativeEvent);
      };
    }
  }

  switch (element.type) {
    case "rect": {
      const rect = element as Graphics.Rect;
      return (
        <rect
          key={options.key}
          {...mouseEvents}
          id={markID(element["data-datum"])}
          className={[
            ...([options.className] || []),
            ...(element["data-datum"]
              ? getElementClassType(element["data-datum"])
              : [])
          ].join(" ")}
          style={style}
          x={Math.min(rect.x1, rect.x2)}
          y={-Math.max(rect.y1, rect.y2)}
          width={Math.abs(rect.x1 - rect.x2)}
          height={Math.abs(rect.y1 - rect.y2)}
          data-datum={element["data-datum"] || null}
        />
      );
    }
    case "circle": {
      const circle = element as Graphics.Circle;
      return (
        <circle
          key={options.key}
          {...mouseEvents}
          id={markID(element["data-datum"])}
          className={[
            ...([options.className] || []),
            ...(element["data-datum"]
              ? getElementClassType(element["data-datum"])
              : [])
          ].join(" ")}
          style={style}
          cx={circle.cx}
          cy={-circle.cy}
          r={circle.r}
          data-datum={element["data-datum"] || null}
        />
      );
    }
    case "ellipse": {
      const ellipse = element as Graphics.Ellipse;
      return (
        <ellipse
          key={options.key}
          {...mouseEvents}
          id={markID(element["data-datum"])}
          className={[
            ...([options.className] || []),
            ...(element["data-datum"]
              ? getElementClassType(element["data-datum"])
              : [])
          ].join(" ")}
          style={style}
          cx={(ellipse.x1 + ellipse.x2) / 2}
          cy={-(ellipse.y1 + ellipse.y2) / 2}
          rx={Math.abs(ellipse.x1 - ellipse.x2) / 2}
          ry={Math.abs(ellipse.y1 - ellipse.y2) / 2}
          data-datum={element["data-datum"] || null}
        />
      );
    }
    case "line": {
      const line = element as Graphics.Line;
      return (
        <line
          key={options.key}
          {...mouseEvents}
          id={markID(element["data-datum"])}
          className={[
            ...([options.className] || []),
            ...(element["data-datum"]
              ? getElementClassType(element["data-datum"])
              : [])
          ].join(" ")}
          style={style}
          x1={line.x1}
          y1={-line.y1}
          x2={line.x2}
          y2={-line.y2}
          data-datum={element["data-datum"] || null}
        />
      );
    }
    case "polygon": {
      const polygon = element as Graphics.Polygon;
      return (
        <polygon
          key={options.key}
          {...mouseEvents}
          id={markID(element["data-datum"])}
          className={[
            ...([options.className] || []),
            ...(element["data-datum"]
              ? getElementClassType(element["data-datum"])
              : [])
          ].join(" ")}
          style={style}
          points={polygon.points
            .map(p => `${toSVGNumber(p.x)},${toSVGNumber(-p.y)}`)
            .join(" ")}
          data-datum={element["data-datum"] || null}
        />
      );
    }
    case "path": {
      const path = element as Graphics.Path;
      const d = renderSVGPath(path.cmds);
      return (
        <path
          key={options.key}
          {...mouseEvents}
          id={markID(element["data-datum"])}
          className={[
            ...([options.className] || []),
            ...(element["data-datum"]
              ? getElementClassType(element["data-datum"])
              : [])
          ].join(" ")}
          style={style}
          d={d}
          data-datum={element["data-datum"] || null}
        />
      );
    }
    case "text-on-path": {
      const text = element as Graphics.TextOnPath;
      style.fontFamily = text.fontFamily;
      style.fontSize = text.fontSize + "px";
      console.log(text);
      return (
        <TextOnPath
          text={text.text}
          style={style}
          cmds={text.pathCmds}
          align={text.align}
        />
      );
    }
    case "text": {
      const text = element as Graphics.Text;
      style.fontFamily = text.fontFamily;
      style.fontSize = text.fontSize + "px";
      if (style.stroke != "none") {
        const style2 = shallowClone(style);
        style2.fill = style.stroke;
        const e1 = (
          <text
            {...mouseEvents}
            id={markID(element["data-datum"])}
            className={[
              ...([options.className] || []),
              ...(element["data-datum"]
                ? getElementClassType(element["data-datum"])
                : [])
            ].join(" ")}
            style={style2}
            x={text.cx}
            y={-text.cy}
            data-datum={element["data-datum"] || null}
          >
            {text.text}
          </text>
        );
        style.stroke = "none";
        const e2 = (
          <text
            {...mouseEvents}
            id={markID(element["data-datum"])}
            className={[
              ...([options.className] || []),
              ...(element["data-datum"]
                ? getElementClassType(element["data-datum"])
                : [])
            ].join(" ")}
            style={style}
            x={text.cx}
            y={-text.cy}
            data-datum={element["data-datum"] || null}
          >
            {text.text}
          </text>
        );
        return (
          <g key={options.key}>
            {e1}
            {e2}
          </g>
        );
      } else {
        return (
          <text
            key={options.key}
            {...mouseEvents}
            id={markID(element["data-datum"])}
            className={[
              ...([options.className] || []),
              ...(element["data-datum"]
                ? getElementClassType(element["data-datum"])
                : [])
            ].join(" ")}
            style={style}
            x={text.cx}
            y={-text.cy}
            data-datum={element["data-datum"] || null}
          >
            {text.text}
          </text>
        );
      }
    }
    case "image": {
      const image = element as Graphics.Image;
      let preserveAspectRatio = null;
      switch (image.mode) {
        case "letterbox":
          preserveAspectRatio = "meet";
          break;
        case "stretch":
          preserveAspectRatio = "none";
          break;
      }
      return (
        <image
          key={options.key}
          {...mouseEvents}
          id={markID(element["data-datum"])}
          className={[
            ...([options.className] || []),
            ...(element["data-datum"]
              ? getElementClassType(element["data-datum"])
              : [])
          ].join(" ")}
          style={style}
          preserveAspectRatio={preserveAspectRatio}
          xlinkHref={
            options.externalResourceResolver
              ? options.externalResourceResolver(image.src)
              : image.src
          }
          x={image.x}
          y={-image.y - image.height}
          width={image.width}
          height={image.height}
          data-datum={element["data-datum"] || null}
        />
      );
    }
    case "chart-container": {
      const component = element as Graphics.ChartContainerElement;
      const subSelection = options.selection
        ? {
            isSelected: (table: string, rowIndices: number[]) => {
              // Get parent row indices from component row indices
              const parentRowIndices = rowIndices.map(
                x => component.selectable.rowIndices[x]
              );
              // Query the selection with parent row indices
              return options.selection.isSelected(
                component.selectable.plotSegment.table,
                parentRowIndices
              );
            }
          }
        : null;

      const convertEventHandler = (
        handler: GraphicalElementEventHandler
      ): GlyphEventHandler => {
        if (!handler) {
          return null;
        }
        return (s, parameters) => {
          if (s == null) {
            // Clicked inside the ChartComponent but not on a glyph,
            // in this case we select the whole thing
            handler(component.selectable, parameters);
          } else {
            // Clicked on a glyph of ChartComponent (or a sub-component)
            // in this case we translate the component's rowIndices its parent's
            handler(
              {
                plotSegment: component.selectable.plotSegment,
                glyphIndex: component.selectable.glyphIndex,
                rowIndices: s.rowIndices.map(
                  i => component.selectable.rowIndices[i]
                )
              },
              parameters
            );
          }
        };
      };

      return (
        <ChartComponent
          key={options.key}
          chart={component.chart}
          dataset={component.dataset}
          width={component.width}
          height={component.height}
          rootElement="g"
          sync={options.chartComponentSync}
          selection={subSelection}
          onGlyphClick={convertEventHandler(options.onClick)}
          onGlyphMouseEnter={convertEventHandler(options.onMouseEnter)}
          onGlyphMouseLeave={convertEventHandler(options.onMouseLeave)}
          rendererOptions={{
            chartComponentSync: options.chartComponentSync,
            externalResourceResolver: options.externalResourceResolver
          }}
        />
      );
    }
    case "group": {
      const group = element as Graphics.Group;
      return (
        <g
          transform={renderTransform(group.transform)}
          key={group.key || options.key}
          style={{
            opacity:
              group.style && group.style.opacity != null
                ? group.style.opacity
                : 1
          }}
<<<<<<< HEAD
          id={markID(element["data-datum"])}
=======
          id={
            element["data-datum"]
              ? element["data-datum"].startsWith("{") ||
                element["data-datum"].startsWith("[")
                ? null
                : element["data-datum"]
              : null
          }
>>>>>>> a5b8b613
          className={getElementClassType(element["data-datum"]).join(" ")}
          data-datum={
            element["data-datum"] &&
            (element["data-datum"].startsWith("{") ||
              element["data-datum"].startsWith("["))
              ? element["data-datum"]
              : null
          }
          {...mouseEvents}
        >
          {group.elements.map((x, index) => {
            return renderGraphicalElementSVG(x, {
              key: `m${index}`,
              chartComponentSync: options.chartComponentSync,
              externalResourceResolver: options.externalResourceResolver,
              onClick: options.onClick,
              onMouseEnter: options.onMouseEnter,
              onMouseLeave: options.onMouseLeave,
              selection: options.selection
            });
          })}
        </g>
      );
    }
  }
}

export class GraphicalElementDisplay extends React.PureComponent<
  { element: Graphics.Element },
  {}
> {
  public render() {
    return renderGraphicalElementSVG(this.props.element);
  }
}<|MERGE_RESOLUTION|>--- conflicted
+++ resolved
@@ -604,18 +604,7 @@
                 ? group.style.opacity
                 : 1
           }}
-<<<<<<< HEAD
-          id={markID(element["data-datum"])}
-=======
-          id={
-            element["data-datum"]
-              ? element["data-datum"].startsWith("{") ||
-                element["data-datum"].startsWith("[")
-                ? null
-                : element["data-datum"]
-              : null
-          }
->>>>>>> a5b8b613
+          id={markID(element["data-datum"])}
           className={getElementClassType(element["data-datum"]).join(" ")}
           data-datum={
             element["data-datum"] &&
